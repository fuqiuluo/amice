use crate::aotu::string_encryption::{EncryptedGlobalValue, STACK_ALLOC_THRESHOLD, StringEncryption, array_as_const_string, collect_insert_points, alloc_stack_string};
use crate::config::StringDecryptTiming as DecryptTiming;
use crate::llvm_utils::function::get_basic_block_entry;
use crate::ptr_type;
use inkwell::module::Module;
use inkwell::values::FunctionValue;
use llvm_plugin::inkwell::AddressSpace;
use llvm_plugin::inkwell::attributes::{Attribute, AttributeLoc};
use llvm_plugin::inkwell::context::ContextRef;
use llvm_plugin::inkwell::llvm_sys::prelude::LLVMValueRef;
use llvm_plugin::inkwell::module::Linkage;
use llvm_plugin::inkwell::values::{
    AnyValueEnum, AsValueRef, BasicValue, BasicValueEnum, GlobalValue, InstructionValue, PointerValue,
};
use llvm_plugin::{ModuleAnalysisManager, inkwell};
use log::{debug, error, info, warn};
use std::collections::{HashMap, HashSet};

pub(crate) fn do_handle<'a>(
    pass: &StringEncryption,
    module: &mut Module<'a>,
    manager: &ModuleAnalysisManager,
) -> anyhow::Result<()> {
    let ctx = module.get_context();
    let i32_ty = ctx.i32_type();

    let is_lazy_mode = matches!(pass.timing, DecryptTiming::Lazy);
    let is_global_mode = matches!(pass.timing, DecryptTiming::Global);

    let string_global_values: Vec<EncryptedGlobalValue<'a>> = module
        .get_globals()
        .filter(|global| !matches!(global.get_linkage(), Linkage::External))
        .filter(|global| {
            (!pass.only_dot_string || global.get_name().to_str().is_ok_and(|s| s.contains(".str")))
                && global
                    .get_section()
                    .is_none_or(|section| section.to_str() != Ok("llvm.metadata"))
        })
        .filter_map(|global| match global.get_initializer()? {
            // C-like strings
            BasicValueEnum::ArrayValue(arr) => Some((global, None, arr)),
            // Rust-like strings
            BasicValueEnum::StructValue(stru) if stru.count_fields() <= 1 => match stru.get_field_at_index(0)? {
                BasicValueEnum::ArrayValue(arr) => Some((global, Some(stru), arr)),
                _ => None,
            },
            _ => None,
        })
        .filter(|(_, _, arr)| {
            if !arr.is_const_string() {
                return false;
            }

            let ty = arr.get_type();
            !ty.is_empty() && ty.len() > 1
        })
        .filter_map(|(global, stru, arr)| {
            // we ignore non-UTF8 strings, since they are probably not human-readable
            let s = array_as_const_string(&arr).and_then(|s| str::from_utf8(s).ok())?;
            let encoded_str = s.bytes().map(|c| c ^ 0xAA).collect::<Vec<_>>();
            let unique_name = global
                .get_name()
                .to_str()
                .map_or_else(|_| rand::random::<u32>().to_string(), |s| s.to_string());
            Some((unique_name, global, stru, encoded_str))
        })
        .map(|(unique_name, global, stru, encoded_str)| {
            let string_len = encoded_str.len() as u32;
            let mut should_use_stack = pass.stack_alloc && string_len <= STACK_ALLOC_THRESHOLD;

            // Warn if stack allocation is requested but string is too large
            if pass.stack_alloc && string_len > STACK_ALLOC_THRESHOLD {
                warn!(
                    "(strenc) string '{}' ({}B) exceeds 4KB limit for stack allocation, using global timing instead",
                    unique_name, string_len
                );
            }

            if let Some(stru) = stru {
                // Rust-like strings
                let new_const = ctx.const_string(&encoded_str, false);
                stru.set_field_at_index(0, new_const);
                global.set_initializer(&stru);
            } else {
                // C-like strings
                let new_const = ctx.const_string(&encoded_str, false);
                global.set_initializer(&new_const);
            }

            let mut users = Vec::new();

            if !is_global_mode && (is_lazy_mode) {
                // 获取这个字符串的调用者，并尝试收集该调用者的插入点，方便懒加载的初始化
                let mut use_opt = global.get_first_use();
                while let Some(u) = use_opt {
                    use_opt = u.get_next_use();
                    // 这里有情况就是无法获取到具体的插入点
                    // @.str = private unnamed_addr constant [3 x i8] c"\8F\D9\AA", align 1
                    // @S_BRANCH_A = internal global ptr @.str.12, align 8
                    // 比如说这种，一个全局字符串指向这个字符串常量
                    // 他的user就是%7 = load ptr, ptr @S_BRANCH_A, align 8，对于这种情况建议下降到回写解密

                    let mut temp_user = Vec::new();
                    // 只收集直接引用字符串的插入点
                    if let Err(e) = collect_insert_points(global, u.get_user(), &mut temp_user) {
                        error!("(strenc) failed to collect insert points: {e}");
                    }

                    // 这里出现了这个字符串获取不到插入点的情况，这里是只要任何一个调用者获取不到插入点，整体就下降到回写解密（全局函数内）
                    // 为什么是任意一个调用者获取不到就进入下降？因为做局部回写很麻烦直接改成整个字符串加密都回写解密
                    // @.str = private unnamed_addr constant [3 x i8] c"\8F\D9\AA", align 1
                    // @S_BRANCH_A = internal global ptr @.str.12, align 8 <-- 调用者，但是获取不到插入点（其实可以获取，不过太麻烦了）
                    // %28 = call i32 (ptr, ...) @printf(ptr noundef @.str.3) <-- 调用者，可以获取到插入点
                    if temp_user.is_empty() {
                        debug!("(strenc) failed to collect insert points for {:?}", u.get_user());
                        // 保证非直接引用的解密下降正常运行，需要清空
                        users.clear();
                        should_use_stack = false;
                        break;
                    }

                    users.append(&mut temp_user);
                }

                if users.is_empty() {
                    // 找不到调用点的字符串
                    should_use_stack = false;
                }
            }

            // 当需要回写解密的时候，一个flag是必须的，虽然我没有办法保证线程安全（这也许是一个todo
            // 什么时候是回写解密？是懒加载开启且不是在栈上解密的情况下！
            // 全局函数解密不需要flag，省去这个步骤
            let flag = if is_lazy_mode && !should_use_stack {
                let flag = module.add_global(i32_ty, None, &format!("dec_flag_{unique_name}"));
                flag.set_initializer(&i32_ty.const_int(0, false));
                flag.set_linkage(Linkage::Internal);
                Some(flag)
            } else {
                None
            };

            // 如果有flag的话 ===> 回写模式，字符串不能是一个常量
            if !flag.is_none() || is_global_mode {
                global.set_constant(false);
            }

            EncryptedGlobalValue::new(global, string_len, flag, should_use_stack, users)
        })
        .collect();

    // 统一解密函数
    let decrypt_fn = add_decrypt_function(
        module,
        &format!("__amice__decrypt_strings_{}__", rand::random::<u32>()),
        is_lazy_mode,
        pass.inline_decrypt, // 这个inline虽然是设置`总是`，但是不一定成功？
    )?;

    match pass.timing {
        DecryptTiming::Lazy => {
            // 按解密方法分隔字符串
            let mut stack_strings = Vec::new();
            let mut write_back_strings = Vec::new();

            for string_value in &string_global_values {
                if string_value.use_stack_alloc {
                    stack_strings.push(*string_value);
                } else {
                    write_back_strings.push(*string_value);
                    string_value.global.set_constant(false);
                }
            }

            if !stack_strings.is_empty() {
                emit_decrypt_before_inst(
                    module,
                    stack_strings,
                    decrypt_fn,
                    true,
                    pass.allow_non_entry_stack_alloc,
                )?;
            }
            if !write_back_strings.is_empty() {
                emit_decrypt_before_inst(module, write_back_strings, decrypt_fn, false, false)?;
            }
        },
        DecryptTiming::Global => emit_global_string_decryptor_ctor(module, &string_global_values, decrypt_fn)?,
    }

    for x in string_global_values {
        x.free();
    }

    Ok(())
}

fn emit_decrypt_before_inst<'a>(
    module: &mut Module<'a>,
    strings: Vec<EncryptedGlobalValue<'a>>,
    decrypt_fn: FunctionValue<'a>,
    stack_alloc: bool,
    allow_non_entry_stack_alloc: bool,
) -> anyhow::Result<()> {
    let ctx = module.get_context();
    let i32_ty = ctx.i32_type();
    let i32_ptr = ptr_type!(ctx, i32_type);

    let mut undirectly_use_strings = Vec::new();
    for string in strings {
        assert_eq!(stack_alloc, string.use_stack_alloc);

        // 保险一点，不是栈上解密就是回写模式，需要非常量
        if !stack_alloc {
            string.global.set_constant(false);
        }

        let builder = ctx.create_builder();
        let user_slice = string.user_slice();

        if !user_slice.is_empty() {
            for (inst, op_index) in user_slice {
                builder.position_before(inst);

                let ptr = string.global.as_pointer_value();
                let len_val = i32_ty.const_int(string.str_len as u64, false);

                if stack_alloc && let Ok(container) = alloc_stack_string(module, string, allow_non_entry_stack_alloc, inst)
                {
                    string.flag.map(|flag| unsafe { flag.delete() }); // 不用当然要删除！
                    let flag_ptr = i32_ptr.const_null();
                    let dst = container;
                    builder.build_call(
                        decrypt_fn,
                        &[ptr.into(), len_val.into(), flag_ptr.into(), dst.into()],
                        "",
                    )?;

                    if !inst.set_operand(*op_index, dst) {
                        error!("(strenc) failed to set operand: {inst:?}");
                    }
                } else {
                    // 回写模式，需要保证字符串非常量
                    string.global.set_constant(false);
                    let flag_ptr = string.flag.unwrap_or_else(|| {
                        // 居然没有flag？？？？？？现场生成一个，防止崩溃
                        let value = module.add_global(i32_ty, None, ".amice_tmp_dec_flag");
                        value.set_linkage(Linkage::Private);
                        value.set_initializer(&i32_ty.const_zero());
                        value
                    });

                    builder.build_call(
                        decrypt_fn,
                        &[ptr.into(), len_val.into(), flag_ptr.as_pointer_value().into(), ptr.into()],
                        "",
                    )?;
                }
            }
            continue
        }

        // user_slice完全为空 -> 出现对字符串的非直接引用
        undirectly_use_strings.push(string);
    }

    if !undirectly_use_strings.is_empty() {
        emit_global_string_decryptor_ctor(module, &undirectly_use_strings, decrypt_fn)?;
    }

    Ok(())
}

fn emit_global_string_decryptor_ctor<'a>(
    module: &mut Module<'a>,
    global_strings: &Vec<EncryptedGlobalValue<'a>>,
    decrypt_fn: FunctionValue<'a>,
) -> anyhow::Result<()> {
    let ctx = module.get_context();
    let i32_ty = ctx.i32_type();
    let i32_ptr = ptr_type!(ctx, i32_type);
<<<<<<< HEAD
=======
    let parent_bb = inst.get_parent().expect("inst must be in a block");
    let parent_fn = parent_bb.get_parent().expect("block must have parent fn");

    let mut replace_points = Vec::new();
    for i in 0..inst.get_num_operands() {
        if let Some(op) = inst.get_operand(i) {
            if let Some(operand) = op.left() {
                if operand.as_value_ref() == global.as_value_ref() {
                    replace_points.push((inst, i));
                    break;
                }
            }
        }
    }
    if replace_points.is_empty() {
        // 无法找到替换点, 降级到回写模式
        error!(
            "(strenc) failed to replace global operand in instruction: {inst:?}, using global decrypt timing instead"
        );
        stack_alloc = false;
    }
>>>>>>> c0d428af

    let decrypt_stub_ty = ctx.void_type().fn_type(&[], false);
    let decrypt_stub = module.add_function("decrypt_strings_stub", decrypt_stub_ty, None);
    decrypt_stub.set_linkage(Linkage::Internal);

    let entry = ctx.append_basic_block(decrypt_stub, "entry");
    let builder = ctx.create_builder();

    builder.position_at_end(entry);
    for string in global_strings {
        assert!(!string.use_stack_alloc);

        let ptr = string.global.as_pointer_value();
        let len_val = i32_ty.const_int(string.str_len as u64, false);
        let flag_ptr = i32_ptr.const_null();
        let dst = ptr;
        builder.build_call(
            decrypt_fn,
            &[ptr.into(), len_val.into(), flag_ptr.into(), dst.into()],
            "",
        )?;
    }

    builder.build_return(None)?;

    let priority = 0; // Default priority
    unsafe {
        let module_ref = module.as_mut_ptr() as *mut std::ffi::c_void;
        let function_ref = decrypt_stub.as_value_ref() as *mut std::ffi::c_void;
        amice_llvm::module_utils::append_to_global_ctors(module_ref, function_ref, priority);
    }

    Ok(())
}

fn add_decrypt_function<'a>(
    module: &mut Module<'a>,
    name: &str,
    has_flag: bool,
    inline_fn: bool,
) -> anyhow::Result<FunctionValue<'a>> {
    let ctx = module.get_context();
    let i8_ty = ctx.i8_type();
    let i32_ty = ctx.i32_type();
    let i8_ptr = ptr_type!(ctx, i8_type);
    let i32_ptr = ptr_type!(ctx, i32_type);
    let i32_one = i32_ty.const_int(1, false);

    // void decrypt_strings(i8* str, i32 len, i32* flag, i8* dst)
    let fn_ty = ctx
        .void_type()
        .fn_type(&[i8_ptr.into(), i32_ty.into(), i32_ptr.into(), i8_ptr.into()], false);

    let decrypt_fn = module.add_function(name, fn_ty, None);
    decrypt_fn.set_linkage(Linkage::Internal);
    if inline_fn {
        warn!("(strenc) using inline decryption function, this may increase binary size.");
        let inlinehint_attr = ctx.create_enum_attribute(Attribute::get_named_enum_kind_id("alwaysinline"), 0);
        decrypt_fn.add_attribute(AttributeLoc::Function, inlinehint_attr);
    }

    let prepare = ctx.append_basic_block(decrypt_fn, "prepare");
    let prepare_has_flags = if has_flag {
        ctx.append_basic_block(decrypt_fn, "prepare_has_flags").into()
    } else {
        None
    };
    let update_flag = if has_flag {
        ctx.append_basic_block(decrypt_fn, "update_flag").into()
    } else {
        None
    };
    let entry = ctx.append_basic_block(decrypt_fn, "entry");
    let body = ctx.append_basic_block(decrypt_fn, "body");
    let next = ctx.append_basic_block(decrypt_fn, "next");
    let exit = ctx.append_basic_block(decrypt_fn, "exit");

    let ptr = decrypt_fn
        .get_nth_param(0)
        .map(|param| param.into_pointer_value())
        .ok_or_else(|| anyhow::anyhow!("Failed to get pointer parameter"))?;
    let len = decrypt_fn
        .get_nth_param(1)
        .map(|param| param.into_int_value())
        .ok_or_else(|| anyhow::anyhow!("Failed to get length parameter"))?;
    let flag_ptr = decrypt_fn
        .get_nth_param(2)
        .map(|param| param.into_pointer_value())
        .ok_or_else(|| anyhow::anyhow!("Failed to get flag parameter"))?;
    let dst_ptr = decrypt_fn
        .get_nth_param(3)
        .map(|param| param.into_pointer_value())
        .ok_or_else(|| anyhow::anyhow!("Failed to get source pointer parameter"))?;

    let builder = ctx.create_builder();
    builder.position_at_end(prepare);

    if has_flag && let Some(prepare_has_flags) = prepare_has_flags {
        let cond = builder.build_int_compare(
            inkwell::IntPredicate::EQ,
            flag_ptr,
            flag_ptr.get_type().const_null(),
            "has_flag",
        )?;
        builder.build_conditional_branch(cond, entry, prepare_has_flags)?;

        builder.position_at_end(prepare_has_flags);
        let flag = builder.build_load(i32_ty, flag_ptr, "flag")?.into_int_value();
        let is_decrypted =
            builder.build_int_compare(inkwell::IntPredicate::EQ, flag, i32_ty.const_zero(), "is_decrypted")?;
        builder.build_conditional_branch(is_decrypted, update_flag.unwrap(), exit)?;
    } else {
        builder.build_unconditional_branch(entry)?;
    }

    if has_flag && let Some(update_flag) = update_flag {
        builder.position_at_end(update_flag);
        builder.build_store(flag_ptr, i32_ty.const_int(1, false))?;
        builder.build_unconditional_branch(entry)?;
    }

    builder.position_at_end(entry);
    let idx = builder.build_alloca(i32_ty, "idx")?;
    builder.build_store(idx, ctx.i32_type().const_zero())?;
    builder.build_unconditional_branch(body)?;

    builder.position_at_end(body);
    let index = builder.build_load(i32_ty, idx, "cur_idx")?.into_int_value();
    let cond = builder.build_int_compare(inkwell::IntPredicate::ULT, index, len, "cond")?;
    builder.build_conditional_branch(cond, next, exit)?;

    builder.position_at_end(next);

    // 从源地址读取
    let src_gep = unsafe { builder.build_gep(i8_ty, ptr, &[index], "src_gep") }?;
    let ch = builder.build_load(i8_ty, src_gep, "cur")?.into_int_value();
    // 解密
    let xor_ch = i8_ty.const_int(0xAA, false);
    let xored = builder.build_xor(ch, xor_ch, "new")?;
    // 写入目标地址（栈上）
    let dst_gep = unsafe { builder.build_gep(i8_ty, dst_ptr, &[index], "dst_gep") }?;
    builder.build_store(dst_gep, xored)?;

    let next_index = builder.build_int_add(index, ctx.i32_type().const_int(1, false), "")?;
    builder.build_store(idx, next_index)?;
    builder.build_unconditional_branch(body)?;

    builder.position_at_end(exit);
    let index = builder.build_int_sub(len, i32_one, "")?;
    let null_gep = unsafe { builder.build_gep(i8_ty, dst_ptr, &[index], "null_gep") }?;
    builder.build_store(null_gep, i8_ty.const_zero())?;
    builder.build_return(None)?;

    Ok(decrypt_fn)
}<|MERGE_RESOLUTION|>--- conflicted
+++ resolved
@@ -279,30 +279,7 @@
     let ctx = module.get_context();
     let i32_ty = ctx.i32_type();
     let i32_ptr = ptr_type!(ctx, i32_type);
-<<<<<<< HEAD
-=======
-    let parent_bb = inst.get_parent().expect("inst must be in a block");
-    let parent_fn = parent_bb.get_parent().expect("block must have parent fn");
-
-    let mut replace_points = Vec::new();
-    for i in 0..inst.get_num_operands() {
-        if let Some(op) = inst.get_operand(i) {
-            if let Some(operand) = op.left() {
-                if operand.as_value_ref() == global.as_value_ref() {
-                    replace_points.push((inst, i));
-                    break;
-                }
-            }
-        }
-    }
-    if replace_points.is_empty() {
-        // 无法找到替换点, 降级到回写模式
-        error!(
-            "(strenc) failed to replace global operand in instruction: {inst:?}, using global decrypt timing instead"
-        );
-        stack_alloc = false;
-    }
->>>>>>> c0d428af
+
 
     let decrypt_stub_ty = ctx.void_type().fn_type(&[], false);
     let decrypt_stub = module.add_function("decrypt_strings_stub", decrypt_stub_ty, None);
